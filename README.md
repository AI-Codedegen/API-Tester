# API-Tester

A simple repository for testing APIs.

## Deployment

The project includes a minimal `requirements.txt` and `Procfile` so it can be
deployed on platforms like [Railway](https://railway.app) using Nixpacks.
`Procfile` starts the Flask UI with `python api_tester.py --ui --port $PORT`.

## Local test script download

Use `python api_tester.py --download <URL>` to fetch a helper script and
Markdown instructions for running API checks locally. If the remote server
requires authentication, supply `--token <YOUR_TOKEN>` and the token will be
cached until the server rejects it.

<<<<<<< HEAD
The web UI also exposes these features: enter an optional token and the URL of
the helper script, then click **Tải script** to receive a zip containing the
script and usage instructions.

=======
>>>>>>> 717a2218
## Authorization token caching

When running tests, an `Authorization` header found in the cURL command or
provided via `--token` is remembered and automatically applied to subsequent
<<<<<<< HEAD
requests. The cache is cleared after a `401` or `403` response. The web UI
contains a token input box so the value can be supplied without editing the
cURL command.
=======
requests. The cache is cleared after a `401` or `403` response.
>>>>>>> 717a2218
<|MERGE_RESOLUTION|>--- conflicted
+++ resolved
@@ -15,21 +15,14 @@
 requires authentication, supply `--token <YOUR_TOKEN>` and the token will be
 cached until the server rejects it.
 
-<<<<<<< HEAD
 The web UI also exposes these features: enter an optional token and the URL of
 the helper script, then click **Tải script** to receive a zip containing the
 script and usage instructions.
 
-=======
->>>>>>> 717a2218
 ## Authorization token caching
 
 When running tests, an `Authorization` header found in the cURL command or
 provided via `--token` is remembered and automatically applied to subsequent
-<<<<<<< HEAD
 requests. The cache is cleared after a `401` or `403` response. The web UI
 contains a token input box so the value can be supplied without editing the
-cURL command.
-=======
-requests. The cache is cleared after a `401` or `403` response.
->>>>>>> 717a2218
+cURL command.